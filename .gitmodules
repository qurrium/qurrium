--- conflicted
+++ resolved
@@ -1,12 +1,3 @@
-<<<<<<< HEAD
-[submodule "qurry/case/qurecipe"]
-	path = qurry/qurecipe
-	url = git@github.com:harui2019/qurecipe.git
-=======
-[submodule "qurry/util/gajima"]
-	path = qurry/tools/gajima
-	url = git@github.com:harui2019/gajima.git
->>>>>>> b56b3ab5
 [submodule "qurry/hoshi"]
 	path = qurry/hoshi
 	url = git@github.com:harui2019/hoshi.git
