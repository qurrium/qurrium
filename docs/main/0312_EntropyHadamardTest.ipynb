{
 "cells": [
  {
   "cell_type": "markdown",
   "metadata": {},
   "source": [
    "## 3.1 EntropyMeasure\n",
    "\n",
    "The instance `EntropyMeasure` contains 2 methods, one is `EntropyHadamardTest` using Hadamard test, and the other is `EntropyRandomizedMeasure` using randomized measure, the default case.\n",
    "\n",
    "Both of them are used to calculate the entropy of a quantum state, but the calculation and post-processing are totally different. \n",
    "\n"
   ]
  },
  {
   "cell_type": "markdown",
   "metadata": {},
   "source": [
    "### 3.1.2 Hadamaed Test\n",
    "\n",
    "This method is also called 'Swap test'. The interested users are encouraged to read the papers [Identification of Symmetry-Protected Topological States on Noisy Quantum Computers](https://journals.aps.org/prl/abstract/10.1103/PhysRevLett.125.120502) and [Entanglement spectroscopy on a quantum computer](https://journals.aps.org/prb/abstract/10.1103/PhysRevB.96.195136) for the introduction and applications of this method.\n"
   ]
  },
  {
   "cell_type": "markdown",
   "metadata": {},
   "source": [
    "---\n",
    "\n",
    "### `hadamard_entangled_entropy`\n"
   ]
  },
  {
   "cell_type": "code",
   "execution_count": 1,
   "metadata": {},
   "outputs": [],
   "source": [
    "# Under construction ..."
   ]
  },
  {
   "cell_type": "markdown",
   "metadata": {},
   "source": [
    "---\n",
    "\n",
    "### Post-Process Availablities and Version Info\n",
    "\n"
   ]
  },
  {
   "cell_type": "code",
   "execution_count": 2,
   "metadata": {},
   "outputs": [
    {
     "data": {
      "text/plain": [
       " | Qurry version: 0.9.1.dev1\n",
       "--------------------------------------------------------\n",
       " ### Qurry Post-Processing\n",
       "   - Backend Availability ......... Python Cython Rust  \n",
       " - randomized_measure\n",
       "   - entangled_core ............... True   True   True  \n",
       "   - purity_cell .................. True   True   True  \n",
       "   - wavefunction_overlap ......... True   True   True  \n",
       "   - echo_cell .................... True   True   True  \n",
       " - utils\n",
       "   - randomized ................... True   True   True  \n",
       "   - construct .................... True   None   True  \n",
       "   - dummy ........................ True   None   True  \n",
       " - hadamard_test\n",
       "   - purity_echo_core ............. True   None   True  \n",
       " - magnet_square\n",
       "   - magnsq_core .................. True   None   None  \n",
       "--------------------------------------------------------\n",
       "   + True ..... Working normally.\n",
       "   + False .... Exception occurred.\n",
       "   + None ..... Not supported.\n",
       "--------------------------------------------------------\n",
       "by <Hoshi>"
      ]
     },
     "execution_count": 2,
     "metadata": {},
     "output_type": "execute_result"
    }
   ],
   "source": [
    "from qurry.process.status import AVAIBILITY_STATESHEET\n",
    "\n",
    "AVAIBILITY_STATESHEET"
   ]
  },
  {
   "cell_type": "code",
   "execution_count": null,
   "metadata": {},
   "outputs": [],
   "source": []
  }
 ],
 "metadata": {
  "kernelspec": {
<<<<<<< HEAD
   "display_name": "quantumsphere12",
=======
   "display_name": "Python 3 (ipykernel)",
>>>>>>> 0ef616f7
   "language": "python",
   "name": "python3"
  },
  "language_info": {
   "codemirror_mode": {
    "name": "ipython",
    "version": 3
   },
   "file_extension": ".py",
   "mimetype": "text/x-python",
   "name": "python",
   "nbconvert_exporter": "python",
   "pygments_lexer": "ipython3",
<<<<<<< HEAD
   "version": "3.12.2"
=======
   "version": "3.9.7"
>>>>>>> 0ef616f7
  }
 },
 "nbformat": 4,
 "nbformat_minor": 4
}<|MERGE_RESOLUTION|>--- conflicted
+++ resolved
@@ -103,11 +103,7 @@
  ],
  "metadata": {
   "kernelspec": {
-<<<<<<< HEAD
    "display_name": "quantumsphere12",
-=======
-   "display_name": "Python 3 (ipykernel)",
->>>>>>> 0ef616f7
    "language": "python",
    "name": "python3"
   },
@@ -121,11 +117,7 @@
    "name": "python",
    "nbconvert_exporter": "python",
    "pygments_lexer": "ipython3",
-<<<<<<< HEAD
    "version": "3.12.2"
-=======
-   "version": "3.9.7"
->>>>>>> 0ef616f7
   }
  },
  "nbformat": 4,
